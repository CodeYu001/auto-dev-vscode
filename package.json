--- conflicted
+++ resolved
@@ -1,716 +1,4 @@
 {
-<<<<<<< HEAD
-	"name": "autodev",
-	"displayName": "AutoDev - 🧙the AI-powered coding wizard.",
-	"description": " 🧙‍AutoDev: the AI-powered coding wizard with multilingual support 🌐, auto code generation 🏗️, and a helpful bug-slaying assistant 🐞! Customizable prompts 🎨 and a magic Auto Dev/Testing/Document/Agent feature 🧪 included! 🚀 ",
-	"version": "0.2.6",
-	"repository": "https://github.com/unit-mesh/auto-dev-vscode",
-	"publisher": "Phodal",
-	"l10n": "./l10n",
-	"extensionKind": [
-		"ui",
-		"workspace"
-	],
-	"bugs": {
-		"url": "https://github.com/unit-mesh/auto-dev-vscode/issues"
-	},
-	"homepage": "https://editor.unitmesh.cc",
-	"qna": "https://github.com/unit-mesh/auto-dev-vscode/issues/new/choose",
-	"license": "Apache-2.0",
-	"pricing": "Free",
-	"icon": "media/pluginIcon.png",
-	"engines": {
-		"vscode": "^1.77.0"
-	},
-	"vsce": {
-		"dependencies": true
-	},
-	"categories": [
-		"Programming Languages",
-		"Education",
-		"Machine Learning",
-		"Snippets"
-	],
-	"activationEvents": [
-		"onLanguage:java",
-		"onLanguage:c",
-		"onLanguage:cpp",
-		"onLanguage:csharp",
-		"onLanguage:go",
-		"onLanguage:java",
-		"onLanguage:javascript",
-		"onLanguage:kotlin",
-		"onLanguage:typescript",
-		"onLanguage:typescriptreact",
-		"onLanguage:python",
-		"onLanguage:rust",
-		"onStartupFinished",
-		"onView:autodevGUIView"
-	],
-	"main": "./dist/extension.js",
-	"enabledApiProposals": [
-		"contribSourceControlHistoryItemGroupMenu",
-		"contribSourceControlHistoryItemMenu",
-		"contribSourceControlInputBoxMenu",
-		"contribSourceControlTitleMenu"
-	],
-	"contributes": {
-		"configuration": [
-			{
-				"title": "%configuration.anthropic.title%",
-				"properties": {
-					"autodev.anthropic.baseURL": {
-						"type": "string",
-						"default": "https://api.anthropic.com/v1/",
-						"markdownDescription": "Anthropic API URL, See [API Reference](https://docs.anthropic.com/en/api/getting-started)",
-						"order": 0
-					},
-					"autodev.anthropic.apiKey": {
-						"type": "string",
-						"description": "Anthropic API key",
-						"order": 1
-					},
-					"autodev.anthropic.model": {
-						"type": "string",
-						"enum": [
-							"claude-2.1",
-							"claude-3-opus-20240229",
-							"claude-3-sonnet-20240229",
-							"claude-3-haiku-20240307",
-							"claude-2.0",
-							"claude-instant-1.2"
-						],
-						"default": "claude-2.0",
-						"description": "Model name to use",
-						"order": 2
-					}
-				}
-			},
-			{
-				"title": "%configuration.openai.title%",
-				"properties": {
-					"autodev.openai.apiType": {
-						"type": "string",
-						"default": "openai",
-						"enum": [
-							"openai",
-							"azure"
-						],
-						"enumItemLabels": [
-							"OpenAI Official",
-							"Microsoft Azure"
-						],
-						"enumDescriptions": [
-							"Official or any compatible proxy server of OpenAI",
-							"Microsoft azure servers only"
-						],
-						"description": "The openai's service providers",
-						"order": 0
-					},
-					"autodev.openai.baseURL": {
-						"type": "string",
-						"default": "https://api.openai.com/v1/",
-						"markdownDescription": "Override the default base URL for the API. See [API Reference](https://platform.openai.com/docs/api-reference/introduction)",
-						"order": 1
-					},
-					"autodev.openai.project": {
-						"type": "string",
-						"default": "",
-						"description": "Provides access to a single project (preferred option); Access [Project API Keys](https://platform.openai.com/settings/organization/general) by selecting the specific project you wish to generate keys against.",
-						"order": 2
-					},
-					"autodev.openai.apiKey": {
-						"type": "string",
-						"description": "OpenAI API key.",
-						"markdownDescription": "Our legacy keys. Provides access to all organizations and all projects that user has been added to; access [API Keys](https://platform.openai.com/account/api-keys) to view your available keys. We highly advise transitioning to project keys for best security practices, although access via this method is currently still supported.",
-						"order": 3
-					},
-					"autodev.openai.model": {
-						"type": "string",
-						"enum": [
-							"gpt-4-turbo",
-							"gpt-4-turbo-2024-04-09",
-							"gpt-4-0125-preview",
-							"gpt-4-turbo-preview",
-							"gpt-4-1106-preview",
-							"gpt-4-vision-preview",
-							"gpt-4",
-							"gpt-4-0314",
-							"gpt-4-0613",
-							"gpt-4-32k",
-							"gpt-4-32k-0314",
-							"gpt-4-32k-0613",
-							"gpt-3.5-turbo",
-							"gpt-3.5-turbo-16k",
-							"gpt-3.5-turbo-0301",
-							"gpt-3.5-turbo-0613",
-							"gpt-3.5-turbo-1106",
-							"gpt-3.5-turbo-0125",
-							"gpt-3.5-turbo-16k-0613"
-						],
-						"default": "gpt-3.5-turbo",
-						"description": "Model name to use",
-						"order": 4
-					},
-					"autodev.openai.organization": {
-						"type": "string",
-						"default": "",
-						"description": "For users who belong to multiple organizations or are accessing their projects through their legacy user API key, you can pass a header to specify which organization and project is used for an API request. Usage from these API requests will count as usage for the specified organization and project.",
-						"order": 5
-					}
-				}
-			},
-			{
-				"title": "%configuration.qianfan.title%",
-				"properties": {
-					"autodev.qianfan.apiKey": {
-						"type": "string",
-						"description": "Baidu Cloud API Key",
-						"markdownDescription": "Baidu Cloud API Key. See [Create an application](https://console.bce.baidu.com/qianfan/ais/console/applicationConsole/application).",
-						"order": 0
-					},
-					"autodev.qianfan.secretKey": {
-						"type": "string",
-						"description": "Baidu Cloud Secret Key",
-						"markdownDescription": "Baidu Cloud Secret Key. See [Create an application](https://console.bce.baidu.com/qianfan/ais/console/applicationConsole/application).",
-						"order": 1
-					},
-					"autodev.qianfan.model": {
-						"type": "string",
-						"enum": [
-							"ERNIE-Bot",
-							"ERNIE-Bot-turbo",
-							"ERNIE-Bot-4",
-							"ERNIE-Speed-8K",
-							"ERNIE-Speed-128K",
-							"ERNIE-4.0-8K",
-							"ERNIE-4.0-8K-Preview",
-							"ERNIE-3.5-8K",
-							"ERNIE-3.5-8K-Preview",
-							"ERNIE-Lite-8K",
-							"ERNIE-Tiny-8K",
-							"ERNIE-Character-8K",
-							"ERNIE Speed-AppBuilder"
-						],
-						"default": "ERNIE-Bot-turbo",
-						"description": "Model name to use",
-						"order": 2
-					}
-				}
-			},
-			{
-				"title": "%configuration.tongyi.title%",
-				"properties": {
-					"autodev.tongyi.apiKey": {
-						"type": "string",
-						"description": "Ali Cloud API Key",
-						"markdownDescription": "Ali Cloud API Key. See [开通 DashScope 并创建 API-KEY](https://help.aliyun.com/zh/dashscope/developer-reference/activate-dashscope-and-create-an-api-key).",
-						"order": 0
-					},
-					"autodev.tongyi.model": {
-						"type": "string",
-						"enum": [
-							"qwen-turbo",
-							"qwen-plus",
-							"qwen-max",
-							"qwen-max-1201",
-							"qwen-max-longcontext",
-							"qwen-7b-chat",
-							"qwen-14b-chat",
-							"qwen-72b-chat",
-							"llama2-7b-chat-v2",
-							"llama2-13b-chat-v2",
-							"baichuan-7b-v1",
-							"baichuan2-13b-chat-v1",
-							"baichuan2-7b-chat-v1",
-							"chatglm3-6b",
-							"chatglm-6b-v2"
-						],
-						"default": "qwen-turbo",
-						"description": "Model name to use",
-						"order": 2
-					},
-					"autodev.tongyi.enableSearch": {
-						"type": "boolean",
-						"default": false,
-						"description": "Enable Search Enhancement",
-						"order": 2
-					}
-				}
-			},
-			{
-				"title": "Chat",
-				"properties": {
-					"autodev.chat.models": {
-						"type": "array",
-						"default": [
-							{
-								"title": "GPT-4",
-								"provider": "openai",
-								"model": "gpt-4"
-							},
-							{
-								"title": "GPT-3.5 turbo",
-								"provider": "openai",
-								"model": "gpt-3.5-turbo",
-								"temperature": 0.75
-							},
-							{
-								"title": "QWen turbo",
-								"provider": "tongyi",
-								"model": "qwen-turbo"
-							},
-							{
-								"title": "ERNIE-Bot turbo",
-								"provider": "qianfan",
-								"model": "ERNIE-Bot-turbo"
-							}
-						],
-						"markdownDescription": "Chat models"
-					}
-				}
-			},
-			{
-				"title": "%configuration.completion.title%",
-				"properties": {
-					"autodev.completion.model": {
-						"type": "string",
-						"default": "",
-						"description": "Model for overwrite provider in the base configuration",
-						"markdownDescription": "Model for overwrite provider in the base configuration. Currently only supports OpenAI, see `#autodev.openai.model#`"
-					},
-					"autodev.completion.prompt": {
-						"type": "string",
-						"default": "The following are all the types available. Use these types while considering how to complete the code provided. Do not repeat or use these types in your answer.{additionalContext}\n\n-----\n\n<fim_prefix>{prefix}<fim_suffix>{suffix}<fim_middle>",
-						"description": "Prompt of code model"
-					},
-					"autodev.completion.stops": {
-						"type": "array",
-						"default": [
-							"<｜end▁of▁sentence｜>",
-							"<｜EOT｜>",
-							"\\n",
-							"<|eot_id|>"
-						],
-						"description": "Stop words of code model"
-					},
-					"autodev.suggestion.enableRename": {
-						"type": "boolean",
-						"default": false,
-						"description": "Enable rename suggestion"
-					},
-					"autodev.suggestion.enableCodeCompletion": {
-						"type": "boolean",
-						"default": false,
-						"description": "Enable code completion"
-					}
-				}
-			},
-			{
-				"title": "%configuration.prompts.title%",
-				"properties": {
-					"autodev.prompts.customDir": {
-						"type": "string",
-						"default": "prompts",
-						"markdownDescription": "Custom prompt directory"
-					}
-				}
-			},
-			{
-				"title": "%configuration.embedding.title%",
-				"properties": {
-					"autodev.embedding.model": {
-						"type": "string",
-						"enum": [
-							"local",
-							"openai",
-							"ollama"
-						],
-						"default": "local",
-						"description": "Model for overwrite provider in the base configuration",
-						"markdownDescription": "The method that will be used to generate codebase embeddings. The default is transformers.js, which will run locally in the browser. Learn about the other options [here](https://vscode.unitmesh.cc)."
-					}
-				}
-			},
-			{
-				"title": "%configuration.legacy.title%",
-				"properties": {
-					"autodev.customPromptDir": {
-						"type": "string",
-						"default": "prompts",
-						"description": "Custom prompt directory",
-						"markdownDeprecationMessage": "**Deprecated**: Please use `#autodev.prompts.customDir#` instead.",
-						"deprecationMessage": "Deprecated: Please use autodev.prompts.customDir instead."
-					},
-					"autodev.enableRenameSuggestion": {
-						"type": "boolean",
-						"default": false,
-						"description": "Enable rename suggestion",
-						"markdownDeprecationMessage": "**Deprecated**: Please use `#autodev.suggestion.enableRename#` instead.",
-						"deprecationMessage": "Deprecated: Please use autodev.suggestion.enableRename instead."
-					},
-					"autodev.openaiCompatibleConfig": {
-						"type": "object",
-						"default": {
-							"apiType": "openai",
-							"apiBase": "https://api.openai.com/v1/",
-							"apiKey": "",
-							"model": "gpt-3.5-turbo"
-						},
-						"description": "For LLM compatible with OpenAI, set the API key here.",
-						"markdownDeprecationMessage": "**Deprecated**: Please use `#autodev.openai.model#` instead.",
-						"deprecationMessage": "Deprecated: Please use autodev.openai.model instead."
-					},
-					"autodev.chatModels": {
-						"type": [
-							"array",
-							"null"
-						],
-						"default": null,
-						"description": "Sidepanel chat models",
-						"markdownDeprecationMessage": "**Deprecated**: Please use `#autodev.chat.models#` instead.",
-						"deprecationMessage": "Deprecated: Please use autodev.chat.models instead."
-					}
-				}
-			}
-		],
-		"commands": [
-			{
-				"command": "autodev.newSession",
-				"category": "AutoDev",
-				"title": "New Session",
-				"icon": "$(add)",
-				"group": "AutoDev"
-			},
-			{
-				"command": "autodev.debugTerminal",
-				"category": "AutoDev",
-				"title": "Debug Terminal",
-				"group": "AutoDev"
-			},
-			{
-				"command": "autodev.menu.autoComment",
-				"category": "AutoDev",
-				"title": "%AutoComment%",
-				"group": "AutoDev"
-			},
-			{
-				"command": "autodev.genApiData",
-				"category": "AutoDev",
-				"title": "%autodev.command.genApiData%",
-				"group": "AutoDev"
-			},
-			{
-				"command": "autodev.action.quickAction",
-				"category": "AutoDev",
-				"title": "%autodev.command.quickChat%",
-				"group": "AutoDev"
-			},
-			{
-				"command": "autodev.explain",
-				"category": "AutoDev",
-				"title": "%autodev.command.explain%",
-				"group": "AutoDev"
-			},
-			{
-				"command": "autodev.fixThis",
-				"category": "AutoDev",
-				"title": "%autodev.command.fixThis%",
-				"group": "AutoDev"
-			},
-			{
-				"command": "autodev.autoTest",
-				"category": "AutoDev",
-				"title": "%AutoTest%",
-				"group": "AutoDev"
-			},
-			{
-				"command": "autodev.debugRunR",
-				"category": "AutoDev",
-				"title": "Debug Run R",
-				"group": "AutoDev"
-			},
-			{
-				"command": "autodev.editor.suggestCommand",
-				"category": "AutoDev",
-				"title": "AutoDev Suggest Command",
-				"group": "AutoDev"
-			},
-			{
-				"command": "autodev.terminal.explainTerminalSelectionContextMenu",
-				"category": "AutoDev",
-				"title": "AutoDev: Explain this",
-				"group": "AutoDev"
-			},
-			{
-				"command": "autodev.git.generateCommitMessage",
-				"title": "Gen Commit Message",
-				"icon": "$(autodev-icon)",
-				"category": "AutoDev"
-			}
-		],
-		"keybindings": [
-			{
-				"command": "autodev.focusAutoDevInput",
-				"mac": "cmd+l",
-				"key": "ctrl+l"
-			},
-			{
-				"command": "autodev.debugTerminal",
-				"mac": "cmd+shift+r",
-				"key": "ctrl+shift+r"
-			},
-			{
-				"command": "autodev.systemAction",
-				"mac": "cmd+i",
-				"key": "ctrl+i"
-			},
-			{
-				"command": "autodev.editor.suggestCommand",
-				"mac": "cmd+shift+j",
-				"key": "ctrl+shift+j"
-			}
-		],
-		"submenus": [
-			{
-				"id": "autodev",
-				"label": "AutoDev"
-			}
-		],
-		"menus": {
-			"view/title": [
-				{
-					"command": "autodev.debugRunR",
-					"when": "view == terminal",
-					"group": "navigation"
-				}
-			],
-			"editor/context": [
-				{
-					"submenu": "autodev",
-					"when": "!editorReadonly",
-					"group": "1_autodev@0"
-				}
-			],
-			"autodev": [
-				{
-					"command": "autodev.action.quickAction",
-					"when": "!editorReadonly",
-					"group": "autodev@1"
-				},
-				{
-					"command": "autodev.explain",
-					"when": "!editorReadonly",
-					"group": "autodevAction@1"
-				},
-				{
-					"command": "autodev.fixThis",
-					"when": "!editorReadonly",
-					"group": "autodevAction@2"
-				},
-				{
-					"command": "autodev.menu.autoComment",
-					"when": "!editorReadonly",
-					"group": "autodevAction@3"
-				},
-				{
-					"command": "autodev.autoTest",
-					"when": "!editorReadonly",
-					"group": "autodevAction@4"
-				}
-			],
-			"terminal/context": [
-				{
-					"command": "autodev.terminal.explainTerminalSelectionContextMenu",
-					"group": "1_autodev@0"
-				}
-			],
-			"scm/title": [
-				{
-					"when": "scmProvider == git",
-					"command": "autodev.git.generateCommitMessage",
-					"group": "navigation"
-				}
-			],
-			"scm/inputBox": [
-				{
-					"command": "autodev.git.generateCommitMessage",
-					"when": "scmProvider == git"
-				}
-			],
-			"commandPalette": [
-				{
-					"command": "autodev.debugTerminal"
-				},
-				{
-					"command": "autodev.git.generateCommitMessage",
-					"when": "false"
-				}
-			]
-		},
-		"viewsContainers": {
-			"activitybar": [
-				{
-					"id": "autodev",
-					"title": "AutoDev",
-					"icon": "media/autodev-dark.svg"
-				}
-			]
-		},
-		"views": {
-			"autodev": [
-				{
-					"type": "webview",
-					"id": "autodev.autodevGUIView",
-					"name": "",
-					"visibility": "visible"
-				}
-			]
-		},
-		"languages": [
-			{
-				"id": "DevIns",
-				"aliases": [
-					"devins",
-					"devin"
-				],
-				"extensions": [
-					".devins",
-					".devin"
-				],
-				"configuration": "syntaxes/language-configuration.json",
-				"icon": {
-					"light": "./media/icon.svg",
-					"dark": "./media/autodev-dark.svg"
-				}
-			}
-		],
-		"grammars": [
-			{
-				"language": "DevIns",
-				"scopeName": "text.ref",
-				"path": "syntaxes/DevIns.tmLanguage.json"
-			}
-		],
-		"icons": {
-			"autodev-icon": {
-				"description": "autodev icon",
-				"default": {
-					"fontPath": "media/autodev.woff",
-					"fontCharacter": "\\E900"
-				}
-			},
-			"autodev-dark": {
-				"description": "autodev-drak",
-				"default": {
-					"fontPath": "media/autodev.woff",
-					"fontCharacter": "\\E902"
-				}
-			},
-			"autodev-error": {
-				"description": "AutoDev Error",
-				"default": {
-					"fontPath": "media/autodev.woff",
-					"fontCharacter": "\\E904"
-				}
-			},
-			"autodev-pair": {
-				"description": "AutoDev Pair",
-				"default": {
-					"fontPath": "media/autodev.woff",
-					"fontCharacter": "\\E906"
-				}
-			}
-		}
-	},
-	"scripts": {
-		"preinstall": "npx only-allow npm",
-		"postinstall": "node pre-download-build.js",
-		"watch": "vite build --watch --mode=development",
-		"build": "tsc && vite build",
-		"lint": "eslint . --ext ts,tsx",
-		"lint:fix": "eslint . --ext ts,tsx --fix",
-		"preintegration-test": "tsc -p . --outDir out",
-		"integration-test": "vscode-test",
-		"integration-test:watch": "tsc -p . -w --outDir out",
-		"test": "vitest --run --coverage.enabled",
-		"test:watch": "vitest --silent=false",
-		"vscode:prepublish": "npm run build",
-		"pa": "vsce package",
-		"antlr4ts": "antlr4ts -visitor src/grammar/cmake/CMake.g4"
-	},
-	"dependencies": {
-		"@apache-arrow/ts": "^14.0.2",
-		"@langchain/anthropic": "^0.1.16",
-		"@langchain/core": "^0.1.59",
-		"@langchain/openai": "^0.0.28",
-		"@mozilla/readability": "^0.5.0",
-		"@octokit/rest": "^20.1.1",
-		"@types/js-yaml": "^4.0.9",
-		"@unit-mesh/treesitter-artifacts": "^1.6.1",
-		"@vscode/l10n": "^0.0.18",
-		"@xenova/transformers": "^2.17.1",
-		"antlr4ts": "^0.5.0-alpha.4",
-		"apache-arrow": "^14.0.2",
-		"cheerio": "^1.0.0-rc.12",
-		"csv": "^6.3.8",
-		"csv-parse": "^5.5.5",
-		"graphology": "^0.25.4",
-		"graphology-types": "^0.24.7",
-		"iconv-lite": "^0.6.3",
-		"ignore": "^5.3.1",
-		"inversify": "^6.0.2",
-		"isbinaryfile": "^5.0.2",
-		"js-tiktoken": "^1.0.11",
-		"js-yaml": "^4.1.0",
-		"jsdom": "^24.0.0",
-		"llama-tokenizer-js": "^1.1.3",
-		"lodash": "^4.17.21",
-		"lru-cache": "^10.2.2",
-		"monaco-vscode-textmate-theme-converter": "^0.1.7",
-		"natural": "^7.0.5",
-		"node-fetch": "^3.3.2",
-		"node-machine-id": "^1.1.12",
-		"onnxruntime-common": "1.17.3",
-		"onnxruntime-node": "1.17.3",
-		"openai": "^4.36.0",
-		"reflect-metadata": "^0.2.2",
-		"sqlite": "^5.1.1",
-		"sqlite3": "^5.1.7",
-		"tokenizers": "^0.13.3",
-		"vectordb": "^0.4.20",
-		"velocityjs": "^2.0.6",
-		"vscode-gradle": "^3.10.1",
-		"web-tree-sitter": "^0.22.2"
-	},
-	"devDependencies": {
-		"@types/chai": "^4.3.14",
-		"@types/jsdom": "^21.1.6",
-		"@types/lodash": "^4.17.4",
-		"@types/mocha": "^10.0.1",
-		"@types/node": "^18.x",
-		"@types/sinon": "^17.0.3",
-		"@types/vscode": "^1.77.0",
-		"@typescript-eslint/eslint-plugin": "^7.6.0",
-		"@typescript-eslint/parser": "^7.6.0",
-		"@vitest/coverage-v8": "^1.5.2",
-		"@vscode/test-cli": "^0.0.9",
-		"@vscode/test-electron": "^2.3.9",
-		"@vscode/vsce": "^2.25.0",
-		"antlr4ts-cli": "^0.5.0-alpha.4",
-		"chai": "^5.1.0",
-		"eslint": "^8.56.0",
-		"mocha": "^10.0.1",
-		"sinon": "^17.0.1",
-		"typescript": "^5.4.4",
-		"vite": "^5.2.8",
-		"vite-plugin-checker": "^0.6.4",
-		"vite-plugin-dts": "^3.8.1",
-		"vite-plugin-externalize-deps": "^0.8.0",
-		"vite-plugin-static-copy": "^1.0.2",
-		"vitest": "^1.4.0"
-	}
-=======
   "name": "autodev",
   "displayName": "AutoDev - 🧙the AI-powered coding wizard.",
   "description": " 🧙‍AutoDev: the AI-powered coding wizard with multilingual support 🌐, auto code generation 🏗️, and a helpful bug-slaying assistant 🐞! Customizable prompts 🎨 and a magic Auto Dev/Testing/Document/Agent feature 🧪 included! 🚀 ",
@@ -990,6 +278,21 @@
             "description": "Model for overwrite provider in the base configuration",
             "markdownDescription": "Model for overwrite provider in the base configuration. Currently only supports OpenAI, see `#autodev.openai.model#`"
           },
+          "autodev.completion.prompt": {
+            "type": "string",
+            "default": "The following are all the types available. Use these types while considering how to complete the code provided. Do not repeat or use these types in your answer.\n{additionalContext}\n-----\n<fim_prefix>{prefix}<fim_suffix>{suffix}<fim_middle>",
+            "description": "Prompt of code model"
+          },
+          "autodev.completion.stops": {
+            "type": "array",
+            "default": [
+              "<｜end▁of▁sentence｜>",
+              "<｜EOT｜>",
+              "\\n",
+              "<|eot_id|>"
+            ],
+            "description": "Stop words of code model"
+          },
           "autodev.suggestion.enableRename": {
             "type": "boolean",
             "default": false,
@@ -1356,6 +659,7 @@
     "js-yaml": "^4.1.0",
     "jsdom": "^24.0.0",
     "llama-tokenizer-js": "^1.1.3",
+    "lodash": "^4.17.21",
     "lru-cache": "^10.2.2",
     "monaco-vscode-textmate-theme-converter": "^0.1.7",
     "node-fetch": "^3.3.2",
@@ -1375,6 +679,7 @@
   "devDependencies": {
     "@types/chai": "^4.3.14",
     "@types/jsdom": "^21.1.6",
+    "@types/lodash": "^4.17.4",
     "@types/mocha": "^10.0.1",
     "@types/node": "^18.x",
     "@types/sinon": "^17.0.3",
@@ -1385,6 +690,7 @@
     "@vscode/test-cli": "^0.0.9",
     "@vscode/test-electron": "^2.3.9",
     "@vscode/vsce": "^2.25.0",
+    "add": "^2.0.6",
     "antlr4ts-cli": "^0.5.0-alpha.4",
     "chai": "^5.1.0",
     "eslint": "^8.56.0",
@@ -1398,5 +704,4 @@
     "vite-plugin-static-copy": "^1.0.2",
     "vitest": "^1.4.0"
   }
->>>>>>> 2e910251
 }